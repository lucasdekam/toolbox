from dpdispatcher import Machine, Resources, Submission, Task
from toolbox.utils import *


class DPDispatcher:
    def __init__(self, work_dir=".") -> None:
        self.work_dir = work_dir
    
    def _setup(self, machine_setup={}, resources_setup={}):
        _machine_setup = {
            "batch_type": "Slurm",
            "context_type": "LocalContext",
            "local_root": "./",
            "remote_root": "/data/jxzhu/nnp/dp_workdir"
        }
        _machine_setup.update(machine_setup)
        _resources_setup = {
            "number_node": 1,
            "cpu_per_node": 24,
            "gpu_per_node": 0,
            "kwargs": {
                "gpu_usage": False
            },
            "queue_name": "c51-large",
            "group_size": 80,
            "module_purge": True
        }
        _resources_setup.update(resources_setup)
        self._check_node(_resources_setup)

        self.machine = Machine(**_machine_setup)
        self.resources = Resources(**_resources_setup)

    def run(self, dnames, machine_setup={}, resources_setup={}, task_setup={}):
        self._setup(machine_setup, resources_setup)

        task_list = []
        for dname in dnames:
            task = Task(task_work_path=dname, **task_setup)
            task_list.append(task)

        submission = Submission(work_base=self.work_dir,
                                machine=self.machine,
                                resources=self.resources,
                                task_list=task_list)
        submission.run_submission()

    @staticmethod
    def _check_node(resources_setup):
        queue = resources_setup["queue_name"] 

        if "c51" in queue:
            resources_setup["cpu_per_node"] = 24
        elif "c52" in queue:
            resources_setup["cpu_per_node"] = 28
        elif "c53" in queue:
            resources_setup["cpu_per_node"] = 32
        elif queue in ["large_s", "medium_s", "small_s", "large_l", "medium_l", "small_l"]:
            # add queue in ikkem
<<<<<<< HEAD
            resources_setup["cpu_per_node"] = 64
=======
            cpu_per_node = resources_setup.get("cpu_per_node", 64)
            resources_setup["cpu_per_node"] = cpu_per_node
>>>>>>> dd2101e1
        else:
            raise AttributeError("Unknown queue: %s" % queue)


#     def collect(self, type_map, out_dir="deepmd"):
#         safe_makedirs(os.path.join(self.work_dir, out_dir))

#         ms = dpdata.MultiSystems.from_dir(dir_name=os.path.join(
#                 self.work_dir, "iter.000000/02.fp"), file_name="output", fmt="cp2k/output")
#         ms.to_deepmd_npy(os.path.join(self.work_dir, "tmp_dpdata"))

#         fname_type_map = glob.glob("tmp_dpdata/**/type_map.raw", recursive=True)[0]
#         _type_map = np.loadtxt(fname_type_map, dtype=str)
#         dname_dpdata = os.path.dirname(fname_type_map)
#         _atype = np.loadtxt(os.path.join(dname_dpdata, "type.raw"), dtype=np.int32)

#         # npy data
#         shutil.move(os.path.join(dname_dpdata, "set.000"), os.path.join(out_dir, "set.000"))
#         # type_map.raw
#         np.savetxt(os.path.join(out_dir, "type_map.raw"), type_map, fmt="%s")
#         # type.raw
#         atype = [type_map.index(_type_map[ii]) for ii in _atype]
#         np.savetxt(os.path.join(out_dir, "type.raw"), atype, fmt="%d")
        
#         safe_makedirs(os.path.join(self.work_dir, "tmp_dpdata"))


class CP2KDPDispatcher(DPDispatcher):
    def __init__(self, work_dir=".", v9:bool=False) -> None:
        super().__init__(work_dir)
        self.v9 = v9

    def _setup(self, machine_setup={}, resources_setup={}):
        if self.v9:
            _resources_setup = {
                "custom_flags": [
                    "#SBATCH -J cp2k"
                ],
                "module_list": [
                    "mkl/latest",
                    "mpi/latest",
                    "gcc/9.3.0",
                    "cp2k/9.1"
                ]
            }
        else:
            _resources_setup = {
                "custom_flags": [
                    "#SBATCH -J cp2k"
                ],
                "module_list": [
                    "mpi/intel/2017.5.239",
                    "intel/17.5.239",
                    "gcc/7.4.0",
                    "cp2k/7.1"
                ]
            }
        _resources_setup.update(resources_setup)
        super()._setup(machine_setup, _resources_setup)

    def run(self, dnames, machine_setup={}, resources_setup={}, task_setup={}):
        _task_setup = {
            "command": "mpiexec.hydra cp2k.popt input.inp", 
            "forward_files": ["input.inp", "coord.xyz"], 
            "backward_files": [
                "output",
                "cp2k-v_hartree-1_0.cube",
                "cp2k-ELECTRON_DENSITY-1_0.cube",
                "cp2k-TOTAL_DENSITY-1_0.cube", 
                "cp2k-RESTART.wfn"
            ],
            "outlog":"output"
        }
        _task_setup.update(task_setup)
        super().run(dnames, machine_setup, resources_setup, _task_setup)<|MERGE_RESOLUTION|>--- conflicted
+++ resolved
@@ -57,12 +57,8 @@
             resources_setup["cpu_per_node"] = 32
         elif queue in ["large_s", "medium_s", "small_s", "large_l", "medium_l", "small_l"]:
             # add queue in ikkem
-<<<<<<< HEAD
-            resources_setup["cpu_per_node"] = 64
-=======
             cpu_per_node = resources_setup.get("cpu_per_node", 64)
             resources_setup["cpu_per_node"] = cpu_per_node
->>>>>>> dd2101e1
         else:
             raise AttributeError("Unknown queue: %s" % queue)
 
